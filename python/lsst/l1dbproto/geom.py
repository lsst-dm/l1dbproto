# This file is part of l1dbproto.
#
# Developed for the LSST Data Management System.
# This product includes software developed by the LSST Project
# (http://www.lsst.org).
# See the COPYRIGHT file at the top-level directory of this distribution
# for details of code ownership.
#
# This program is free software: you can redistribute it and/or modify
# it under the terms of the GNU General Public License as published by
# the Free Software Foundation, either version 3 of the License, or
# (at your option) any later version.
#
# This program is distributed in the hope that it will be useful,
# but WITHOUT ANY WARRANTY; without even the implied warranty of
# MERCHANTABILITY or FITNESS FOR A PARTICULAR PURPOSE.  See the
# GNU General Public License for more details.
#
# You should have received a copy of the GNU General Public License
# along with this program.  If not, see <http://www.gnu.org/licenses/>.

"""Module defining methods for handling geometry.
"""
from __future__ import annotations

import logging
import math
import numpy as np
from typing import List, Tuple

import lsst.sphgeom as sph


_LOG = logging.getLogger('ap_proto')


def rotation_matrix(a: np.ndarray, b: np.ndarray) -> np.ndarray:
    """
    Create rotation matrix to rotate vector a into b.

    After http://math.stackexchange.com/a/476311

    Parameters
    ----------
    a,b
        xyz-vectors
    """

    v = np.cross(a, b)
    sin = np.linalg.norm(v)
    if sin == 0:
        return np.identity(3)
    cos = np.vdot(a, b)
    vx = np.mat([[0, -v[2], v[1]], [v[2], 0., -v[0]], [-v[1], v[0], 0.]])

    R = np.identity(3) + vx + vx * vx * (1 - cos) / (sin ** 2)

    return R


<<<<<<< HEAD
def make_square_tiles(open_angle, nx, ny, direction=np.array([0., 0., 1.]),
                      exclude_disjoint=True, rot_rad=None):
=======
def make_square_tiles(open_angle: float, nx: int, ny: int,
                      direction: np.ndarray = np.array([0., 0., 1.]),
                      exclude_disjoint: bool = True
                      ) -> List[Tuple[int, int, sph.ConvexPolygon]]:
>>>>>>> 151df46f
    """Generate mosaic of square tiles covering round patch of sky.

    Returns the list of tiles, each tile is represented by a tuple containg
    three elements: division index for x axis, division index for y axis, and
    `sphgeom.ConvexPolygon` object.

    Parameters
    ----------
    open_angle: `float`
        opening angle (full) of a cone, radians
    nx: `int`
        number of divisions in "x" axis
    ny: `int`
        number of divisions in "y" axis
    direction:
        XYZ vector of the cone axis, must be numpy array
    exclude_disjoint : `bool`, optional
        If `True` (default) then do not include tiles which have no overlap
        with FOV.
    rot_rad : `float`, optional
        Rotation angle in radians for camera around its axis.

    Returns
    -------
    `list` of 3-tuples
    """

    half_open_angle = open_angle/2

    # make rotation matrix
    R = rotation_matrix(np.array([0., 0., 1.]), direction)
    cone = None
    if exclude_disjoint:
        cone = sph.Circle(sph.UnitVector3d(float(direction[0]), float(direction[1]), float(direction[2])),
                          sph.Angle.fromRadians(half_open_angle))

    cam_rot = None
    if rot_rad is not None:
        cam_rot = rotation_matrix(np.array([1., 0., 0.]),
                                  np.array([math.cos(rot_rad), math.sin(rot_rad), 0.]))

    # build mosaic at a plane perpendicular to z axis at z=+1
    half_height = math.tan(half_open_angle)
    x_delta = 2*half_height / nx
    y_delta = 2*half_height / ny
    tiles = []
    for ix in range(nx):
        x0 = - half_height + ix*x_delta
        x1 = - half_height + (ix+1)*x_delta
        for iy in range(ny):
            y0 = - half_height + iy*y_delta
            y1 = - half_height + (iy+1)*y_delta

            # move it all into numpy array to do rotation
            points = np.array([[x0, y0, 1.],
                               [x0, y1, 1.],
                               [x1, y0, 1.],
                               [x1, y1, 1.]])
            if cam_rot is not None:
                points = np.asarray(np.inner(points, cam_rot))
            points = np.asarray(np.inner(points, R))

            # make vectors, those normalize internally
            c00 = sph.UnitVector3d(points[0][0], points[0][1], points[0][2])
            c01 = sph.UnitVector3d(points[1][0], points[1][1], points[1][2])
            c10 = sph.UnitVector3d(points[2][0], points[2][1], points[2][2])
            c11 = sph.UnitVector3d(points[3][0], points[3][1], points[3][2])

            # make a tile and check that it overlaps with cone
            tile = sph.ConvexPolygon([c00, c01, c11, c10])
            if exclude_disjoint:
                relation = cone.relate(tile)
                if not relation & sph.DISJOINT:
                    tiles.append((ix, iy, tile))
            else:
                tiles.append((ix, iy, tile))

    return tiles


def make_camera_tiles(open_angle, ndiv, direction=np.array([0., 0., 1.]), rot_rad=None):
    """Generate mosaic of square tiles in the shape of LSST camera.

    Returns the list of tiles, each tile is represented by a tuple containg
    three elements: division index for x axis, division index for y axis, and
    `sphgeom.ConvexPolygon` object.

    Geometry is made of 5x5 rafts with 4 corner rafts missing, and with each
    raft divided further into ``ndiv`` "CCDs" in each direction. Total number
    of tiles returned will be ``21 * ndiv**2``.

    Parameters
    ----------
    open_angle: `float`
        opening angle (full) of a cone, radians
    ndiv: `int`
        number of divisions of each raft (in each direction)
    direction:
        XYZ vector of the cone axis, must be numpy array
    rot_rad : `float`, optional
        Rotation angle in radians for camera around its axis.

    Returns
    -------
    `list` of 3-tuples
    """

    nrafts = 5

    # make all tiles
    gen = make_square_tiles(open_angle, nrafts*ndiv, nrafts*ndiv, direction=direction,
                            exclude_disjoint=False, rot_rad=rot_rad)

    # strip corners
    corner1 = set(range(0, ndiv))
    corner2 = set(range(nrafts*ndiv-ndiv, nrafts*ndiv))
    tiles = []
    for ix, iy, tile in gen:
        if ix in corner1 and iy in corner1 or \
                ix in corner1 and iy in corner2 or \
                ix in corner2 and iy in corner1 or \
                ix in corner2 and iy in corner2:
            continue
        tiles.append((ix, iy, tile))

    return tiles


def make_tiles(open_angle, ndiv, direction=np.array([0., 0., 1.]), rot_rad=None):
    """Generate mosaic of square tiles in the shape of LSST camera.

    If ``ndiv`` is positive it calls `make_square_tiles` with both ``nx`` and
    ``ny`` set to ``ndiv``. If ``ndiv`` is negative then it calls
    ``make_camera_tiles`` with negated ``ndiv`` value.

    Meaning of parameters and return value is the same as for above methods.
    """
    if ndiv < 0:
        return make_camera_tiles(open_angle, -ndiv, direction=direction, rot_rad=rot_rad)
    else:
        return make_square_tiles(open_angle, ndiv, ndiv, direction=direction, rot_rad=rot_rad)


def poly_area(polygon):
    """Calculate area ov a convex polygon.

    Parameters
    ----------
    polygon : `lsst.sphgeom.ConvexPolygon`

    Returns
    -------
    area : `float`
    """

    vertices = polygon.getVertices()
    area = 0.
    for i in range(2, len(vertices)):
        area += triangle_area(vertices[0], vertices[i-1], vertices[i])
    return area


def triangle_area(v0, v1, v2):
    """Calculate triangle area.

    Parameters
    ----------
    v0, v1, v2 : `lsst.sphgeom.UnitVector3d`

    Returns
    -------
    area : `float`
    """

    # sides of a triangle
    arccos = math.acos
    a = arccos(v1.dot(v2))
    b = arccos(v0.dot(v2))
    c = arccos(v0.dot(v1))

    # angles
    sin, cos = math.sin, math.cos
    alpha = arccos((cos(a)-cos(b)*cos(c))/(sin(b)*sin(c)))
    beta = arccos((cos(b)-cos(a)*cos(c))/(sin(a)*sin(c)))
    gamma = arccos((cos(c)-cos(a)*cos(b))/(sin(a)*sin(b)))

    area = alpha + beta + gamma - math.pi
    return area<|MERGE_RESOLUTION|>--- conflicted
+++ resolved
@@ -26,7 +26,7 @@
 import logging
 import math
 import numpy as np
-from typing import List, Tuple
+from typing import List, Tuple, Optional
 
 import lsst.sphgeom as sph
 
@@ -58,15 +58,11 @@
     return R
 
 
-<<<<<<< HEAD
-def make_square_tiles(open_angle, nx, ny, direction=np.array([0., 0., 1.]),
-                      exclude_disjoint=True, rot_rad=None):
-=======
 def make_square_tiles(open_angle: float, nx: int, ny: int,
                       direction: np.ndarray = np.array([0., 0., 1.]),
-                      exclude_disjoint: bool = True
+                      exclude_disjoint: bool = True,
+                      rot_rad: Optional[float] = None
                       ) -> List[Tuple[int, int, sph.ConvexPolygon]]:
->>>>>>> 151df46f
     """Generate mosaic of square tiles covering round patch of sky.
 
     Returns the list of tiles, each tile is represented by a tuple containg
