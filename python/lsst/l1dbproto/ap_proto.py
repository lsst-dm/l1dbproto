--- conflicted
+++ resolved
@@ -42,16 +42,9 @@
 from lsst.daf.base import DateTime
 from lsst.geom import SpherePoint
 from . import L1dbprotoConfig, DIA, generators, geom
-<<<<<<< HEAD
-from lsst.dax.apdb import (Apdb, ApdbConfig, ApdbCassandra, ApdbCassandraConfig,
-                           make_minimal_dia_object_schema,
-                           make_minimal_dia_source_schema, timer)
-from lsst.sphgeom import Angle, Circle, HtmPixelization, LonLat, UnitVector3d, Vector3d
-=======
+from lsst.dax.apdb import Apdb, ApdbSql, ApdbSqlConfig, ApdbCassandra, ApdbCassandraConfig, timer
+from lsst.sphgeom import Angle, Circle, LonLat, Region, UnitVector3d, Vector3d
 from .visit_info import VisitInfoStore
-from lsst.dax.apdb import Apdb, ApdbSql, timer
-from lsst.sphgeom import Angle, Circle, LonLat, Region, UnitVector3d, Vector3d
->>>>>>> 151df46f
 
 
 COLOR_RED = '\033[1;31m'
@@ -105,90 +98,6 @@
         return 0
     else:
         return len(table)
-
-
-class PosFuncAfw:
-
-    def __init__(self, objects, latest_objects):
-        self.obj_pos = {}
-        for record in latest_objects:
-            self.obj_pos[record["id"]] = self.pos_func_diaobj(record)
-        for record in objects:
-            self.obj_pos[record["id"]] = self.pos_func_diaobj(record)
-
-    def pos_func_diasrc(self, record):
-        """Calculate Dia[Forced]Source position from the record
-
-        Parameters
-        ----------
-        record :
-            aft.table record for DiaSource catalog
-
-        Returns
-        -------
-        position : `lsst.sphgeom.UnitVector3d`
-        """
-        # potentialy DiaSource can be associated with SSObject, but ap_proto
-        # does not do that.
-        objId = record["diaObjectId"]
-        return self.obj_pos[objId]
-
-    def pos_func_diaobj(self, record):
-        """Calculate DiaObject position from the record
-
-        Parameters
-        ----------
-        record :
-            aft.table record for DiaObject catalog
-
-        Returns
-        -------
-        position : `lsst.sphgeom.UnitVector3d`
-        """
-        lonLat = LonLat.fromRadians(record['coord_ra'].asRadians(), record['coord_dec'].asRadians())
-        return UnitVector3d(lonLat)
-
-
-class PosFuncPandas:
-
-    def __init__(self, objects, latest_objects):
-        self.obj_pos = {}
-        for record in latest_objects.itertuples(index=False):
-            self.obj_pos[record.diaObjectId] = self.pos_func_diaobj(record)
-        for record in objects.itertuples(index=False):
-            self.obj_pos[record.diaObjectId] = self.pos_func_diaobj(record)
-
-    def pos_func_diasrc(self, record):
-        """Calculate Dia[Forced]Source position from the record
-
-        Parameters
-        ----------
-        record : namedtuple
-            namedtuple record for DiaSource catalog
-
-        Returns
-        -------
-        position : `lsst.sphgeom.UnitVector3d`
-        """
-        # potentialy DiaSource can be associated with SSObject, but ap_proto
-        # does not do that.
-        objId = record.diaObjectId
-        return self.obj_pos[objId]
-
-    def pos_func_diaobj(self, record):
-        """Calculate DiaObject position from the record
-
-        Parameters
-        ----------
-        record : namedtuple
-            namedtuple record for DiaObject catalog
-
-        Returns
-        -------
-        position : `lsst.sphgeom.UnitVector3d`
-        """
-        lonLat = LonLat.fromDegrees(record.ra, record.decl)
-        return UnitVector3d(lonLat)
 
 
 # special code to makr sources ouside reagion
@@ -243,7 +152,7 @@
             self.config.load(self.args.app_config)
 
         if self.args.backend == "sql":
-            self.dbconfig = ApdbConfig()
+            self.dbconfig = ApdbSqlConfig()
             if self.args.config:
                 self.dbconfig.load(self.args.config)
         elif self.args.backend == "cassandra":
@@ -257,21 +166,18 @@
             return 0
 
         # instantiate db interface
-<<<<<<< HEAD
         if self.args.backend == "sql":
-            db = Apdb(config=self.dbconfig)
+            db = ApdbSql(config=self.dbconfig)
         elif self.args.backend == "cassandra":
             db = ApdbCassandra(config=self.dbconfig)
 
+        visitInfoStore = VisitInfoStore(self.args.visits_file)
+
         num_tiles = 1
         if self.config.divide != 1:
 
             tiles = geom.make_tiles(self.config.FOV_rad, self.config.divide)
             num_tiles = len(tiles)
-=======
-        db = ApdbSql(self.config)
-        visitInfoStore = VisitInfoStore(self.args.visits_file)
->>>>>>> 151df46f
 
             # check that we have reasonable MPI setup
             if self.config.mp_mode == "mpi":
@@ -300,12 +206,7 @@
             start_time = self.config.start_time_dt
 
         if self.config.divide > 1:
-<<<<<<< HEAD
             _LOG.info("Will divide FOV into %d regions", num_tiles)
-        _LOG.info("Max. number of ranges for pixelator: %d", self.config.htm_max_ranges)
-=======
-            _LOG.info("Will divide FOV into %dx%d regions", self.config.divide, self.config.divide)
->>>>>>> 151df46f
 
         src_read_period = self.config.src_read_period
         src_read_visits = round(self.config.src_read_period * self.config.src_read_duty_cycle)
@@ -446,11 +347,7 @@
 
             if not self.args.no_update:
                 # store last visit info
-<<<<<<< HEAD
-                db.saveVisit(visit_id, dt, self.lastObjectId, self.lastSourceId)
-=======
                 visitInfoStore.saveVisit(visit_id, dt, self.lastObjectId, self.lastSourceId)
->>>>>>> 151df46f
 
             _LOG.info(COLOR_BLUE + "--- Finished processing visit %s, time: %s" +
                       COLOR_RESET, visit_id, loop_timer)
@@ -458,13 +355,8 @@
         # stop MPI slaves
         if num_tiles > 1 and self.config.mp_mode == "mpi":
             _LOG.info("Stopping MPI tile processes")
-<<<<<<< HEAD
-            tile_data = [None] * num_tiles
-            self.run_mpi_tile(db, MPI.COMM_WORLD, tile_data)
-=======
             tile_data_stop = [None] * self.config.divide**2
             self.run_mpi_tile(db, MPI.COMM_WORLD, tile_data_stop)
->>>>>>> 151df46f
 
         return 0
 
@@ -562,15 +454,10 @@
 
             # Retrieve DiaObjects (latest versions) from database for matching,
             # this will produce wider coverage so further filtering is needed
-<<<<<<< HEAD
-            latest_objects = db.getDiaObjects(region, return_pandas=self.config.use_pandas)
+            latest_objects = db.getDiaObjects(region)
             _LOG.info(name+'database found %s objects', _nrows(latest_objects))
-=======
-            latest_objects = db.getDiaObjects(region)
-            _LOG.info(name+'database found %s objects', len(latest_objects))
->>>>>>> 151df46f
-
-            # filter database obects to a mask
+
+            # filter database objects to a mask
             latest_objects = self._filterDiaObjects(latest_objects, region)
             _LOG.info(name+'after filtering %s objects', _nrows(latest_objects))
 
@@ -580,11 +467,7 @@
             objects = self._makeDiaObjects(sources, indices, dt)
 
             # make all sources
-<<<<<<< HEAD
-            srcs = self._makeDiaSources(sources, indices, visit_id)
-=======
             srcs = self._makeDiaSources(sources, indices, dt, visit_id)
->>>>>>> 151df46f
 
             # do forced photometry (can extends objects)
             fsrcs = self._forcedPhotometry(objects, latest_objects, dt, visit_id)
@@ -592,71 +475,35 @@
         if do_read_src:
             with timer.Timer(name+"Source-read"):
 
-<<<<<<< HEAD
                 if isinstance(latest_objects, pandas.DataFrame):
                     latest_objects_ids = list(latest_objects['diaObjectId'])
                 else:
                     latest_objects_ids = [obj['id'] for obj in latest_objects]
 
-                read_srcs = db.getDiaSources(region, latest_objects_ids, dt,
-                                             return_pandas=self.config.use_pandas)
+                read_srcs = db.getDiaSources(region, latest_objects_ids, dt)
                 _LOG.info(name+'database found %s sources', _nrows(read_srcs))
 
-                read_srcs = db.getDiaForcedSources(region, latest_objects_ids, dt,
-                                                   return_pandas=self.config.use_pandas)
+                read_srcs = db.getDiaForcedSources(region, latest_objects_ids, dt)
                 _LOG.info(name+'database found %s forced sources', _nrows(read_srcs))
         else:
             _LOG.info("skipping reading of sources for this visit")
-=======
-            latest_objects_ids = list(latest_objects['diaObjectId'])
-            read_srcs = db.getDiaSources(region, latest_objects_ids, dt)
-            _LOG.info(name+'database found %s sources', 0 if read_srcs is None else len(read_srcs))
-
-            read_srcs = db.getDiaForcedSources(region, latest_objects_ids, dt)
-            _LOG.info(name+'database found %s forced sources', 0 if read_srcs is None else len(read_srcs))
->>>>>>> 151df46f
 
         if not self.args.no_update:
 
             with timer.Timer(name+"L1-store"):
 
-                if self.config.use_pandas:
-                    pos_func = PosFuncPandas(objects, latest_objects)
-                else:
-                    pos_func = PosFuncAfw(objects, latest_objects)
-
                 # store new versions of objects
-<<<<<<< HEAD
-                _LOG.info(name+'will store %d Objects', _nrows(objects))
-                if _nrows(objects) > 0:
-                    db.storeDiaObjects(objects, dt, pos_func.pos_func_diaobj)
-
-                # store all sources
-                _LOG.info(name+'will store %d Sources', _nrows(srcs))
-                if _nrows(srcs) > 0:
-                    db.storeDiaSources(srcs, dt, pos_func.pos_func_diasrc)
-
-                # store all forced sources
-                _LOG.info(name+'will store %d ForcedSources', _nrows(fsrcs))
-                if _nrows(fsrcs) > 0:
-                    db.storeDiaForcedSources(fsrcs, dt, pos_func.pos_func_diasrc)
-=======
                 _LOG.info(name+'will store %d Objects', len(objects))
                 _LOG.info(name+'will store %d Sources', len(srcs))
                 _LOG.info(name+'will store %d ForcedSources', len(fsrcs))
                 db.store(dt, objects, srcs, fsrcs)
->>>>>>> 151df46f
 
     def _filterDiaObjects(self, latest_objects: pandas.DataFrame, region: Region) -> pandas.DataFrame:
         """Filter out objects from a catalog which are outside region.
 
         Parameters
         ----------
-<<<<<<< HEAD
-        latest_objects : `afw.table.BaseCatalog` or `pandas.DataFrame`
-=======
         latest_objects : `pandas.DataFrame`
->>>>>>> 151df46f
             Catalog containing DiaObject records
         region : `sphgeom.Region`
 
@@ -665,36 +512,9 @@
         Filtered `pandas.DataFrame` containing only records contained
         in the region.
         """
-<<<<<<< HEAD
-        if isinstance(latest_objects, pandas.DataFrame):
-
-            if latest_objects.empty:
-                return latest_objects
-
-            def in_region(obj):
-                lonLat = LonLat.fromDegrees(obj['ra'], obj['decl'])
-                dir_obj = UnitVector3d(lonLat)
-                return region.contains(dir_obj)
-
-            mask = latest_objects.apply(in_region, axis=1, result_type='reduce')
-            return latest_objects[mask]
-
-        else:
-
-            mask = numpy.ndarray(len(latest_objects), dtype=bool)
-            for i, obj in enumerate(latest_objects):
-                # TODO: For now we use APDB units (degrees), will have to be changed
-                # in case we adopt afw units.
-                lonLat = LonLat.fromRadians(obj['coord_ra'].asRadians(), obj['coord_dec'].asRadians())
-                dir_obj = UnitVector3d(lonLat)
-                mask[i] = region.contains(dir_obj)
-
-            return latest_objects.subset(mask)
-=======
 
         if latest_objects.empty:
             return latest_objects
->>>>>>> 151df46f
 
         def in_region(obj: Any) -> bool:
             lonLat = LonLat.fromDegrees(obj['ra'], obj['decl'])
@@ -724,54 +544,6 @@
 
         Returns
         -------
-<<<<<<< HEAD
-        `afw.table.BaseCatalog` or `pandas.DataFrame`
-        """
-
-        if self.config.use_pandas:
-
-            def polar(row):
-                v3d = Vector3d(row.x, row.y, row.z)
-                sp = SpherePoint(v3d)
-                return pandas.Series([sp.getRa().asDegrees(), sp.getDec().asDegrees()],
-                                     index=["ra", "decl"])
-
-            def pixel(row):
-                v3d = Vector3d(row.x, row.y, row.z)
-                dir_v = UnitVector3d(v3d)
-                pixelator = HtmPixelization(self.config.htm_level)
-                index = pixelator.index(dir_v)
-                return index
-
-            catalog = pandas.DataFrame(sources, columns=["x", "y", "z"])
-            catalog["diaObjectId"] = indices
-            catalog = catalog[catalog.diaObjectId != _OUTSIDER]
-
-            cat_polar = catalog.apply(polar, axis=1, result_type='expand')
-            cat_polar["diaObjectId"] = catalog["diaObjectId"]
-            cat_polar["pixelId"] = catalog.apply(pixel, axis=1, result_type='reduce')
-            catalog = cat_polar
-
-            n_trans = sum(catalog.diaObjectId >= _TRANSIENT_START_ID)
-
-        else:
-
-            schema = self._makeDiaObjectSchema()
-            catalog = afwTable.SourceCatalog(schema)
-            n_trans = 0
-            for i in range(len(sources)):
-
-                var_idx = int(indices[i])
-                if var_idx == _OUTSIDER:
-                    continue
-
-                xyz = sources[i]
-                if var_idx >= _TRANSIENT_START_ID:
-                    n_trans += 1
-
-                v3d = Vector3d(xyz[0], xyz[1], xyz[2])
-                sp = SpherePoint(v3d)
-=======
         catalog : `pandas.DataFrame`
             Catalog of DiaObjects.
         """
@@ -791,231 +563,29 @@
         catalog = cat_polar
 
         n_trans = sum(catalog["diaObjectId"] >= _TRANSIENT_START_ID)
->>>>>>> 151df46f
-
-                dir_v = UnitVector3d(v3d)
-                pixelator = HtmPixelization(self.config.htm_level)
-                index = pixelator.index(dir_v)
-
-                record = catalog.addNew()
-                record.set("id", var_idx)
-                # record.set("validityStart", _utc_seconds(dt))
-                # record.set("validityEnd", 0)
-                # record.set("lastNonForcedSource", _utc_seconds(dt))
-                record.set("coord_ra", sp.getRa())
-                record.set("coord_dec", sp.getDec())
-                record.set("pixelId", index)
 
         _LOG.info('found %s matching objects and %s transients/noise', _nrows(catalog) - n_trans, n_trans)
 
         return catalog
 
-<<<<<<< HEAD
-    def _forcedPhotometry(self, objects, latest_objects, dt, visit_id):
-=======
     def _forcedPhotometry(self, objects: pandas.DataFrame, latest_objects: pandas.DataFrame,
                           dt: DateTime, visit_id: int) -> pandas.DataFrame:
->>>>>>> 151df46f
         """Do forced photometry on latest_objects which are not in objects.
 
         Extends objects catalog with new DiaObjects.
 
         Parameters
         ----------
-<<<<<<< HEAD
-        objects : `afw.table.BaseCatalog` or `pandas.DataFrame`
-            Catalog containing DiaObject records
-        latest_objects : `afw.table.BaseCatalog` or `pandas.DataFrame`
-            Catalog containing DiaObject records
-        dt : `datetime.datetime`
-            Visit time
-        visit_id : `int`
-            ID of the visit
-
-        Returns
-        -------
-        `afw.table.BaseCatalog` or `pandas.DataFrame`
-        """
-
-        if self.config.use_pandas:
-
-            if objects.empty:
-                return None
-
-            # Ids of the detected objects
-            ids = set(objects['diaObjectId'])
-
-            # do forced photometry for all detected DiaObjects
-            df1 = pandas.DataFrame({
-                "diaObjectId": objects["diaObjectId"],
-                "ccdVisitId": visit_id,
-                "pixelId": objects["pixelId"],
-                "flags": 0,
-            })
-
-            # do forced photometry for non-detected DiaObjects (newer than cutoff)
-            o1 = latest_objects[~latest_objects["diaObjectId"].isin(ids)]
-
-            # only do it for 30 days after last detection
-            cutoff = dt - timedelta(days=self.config.forced_cutoff_days)
-            o1 = o1[o1.lastNonForcedSource > cutoff]
-
-            if o1.empty:
-                catalog = df1
-            else:
-                df2 = pandas.DataFrame({
-                    "diaObjectId": o1["diaObjectId"],
-                    "ccdVisitId": visit_id,
-                    "pixelId": o1["pixelId"],
-                    "flags": 0,
-                })
-
-                catalog = pandas.concat([df1, df2])
-
-        else:
-
-            # Ids of the detected objects
-            ids = set(obj['id'] for obj in objects)
-
-            schema = self._makeDiaForcedSourceSchema()
-            catalog = afwTable.BaseCatalog(schema)
-
-            # do forced photometry for all detected DiaObjects
-            for obj in objects:
-
-                record = catalog.addNew()
-                record.set("diaObjectId", obj['id'])
-                record.set("ccdVisitId", visit_id)
-                record.set("pixelId", obj['pixelId'])
-                record.set("flags", 0)
-
-            # do forced photometry for non-detected DiaObjects (newer than cutoff)
-            for obj in latest_objects:
-                if obj['id'] in ids:
-                    continue
-                # only do it for 30 days after last detection
-                lastNonForcedSource = datetime.utcfromtimestamp(obj['lastNonForcedSource'])
-                delta = dt - lastNonForcedSource
-                if delta > timedelta(days=self.config.forced_cutoff_days):
-                    continue
-
-                record = catalog.addNew()
-                record.set("diaObjectId", obj['id'])
-                record.set("ccdVisitId", visit_id)
-                record.set("pixelId", obj['pixelId'])
-                record.set("flags", 0)
-
-                # # optionally make new DiaObjects for all non-detected objects
-                # if self.config.make_forced_objects:
-
-                #     record = objects.addNew()
-                #     record.set("id", obj['id'])
-                #     # record.set("validityStart", _utc_seconds(dt))
-                #     # record.set("validityEnd", 0)
-                #     # record.set("lastNonForcedSource", obj['lastNonForcedSource'])
-                #     record.set("coord_ra", obj["coord_ra"])
-                #     record.set("coord_dec", obj["coord_dec"])
-                #     record.set("pixelId", obj["pixelId"])
-
-        return catalog
-
-    def _makeDiaSourceSchema(self):
-        """Make afw.table schema for DiaSource.
-
-        Schema should be compatible with APDB schema and it should contain
-        all fields that have no default values in the schema.
-        """
-        schema = make_minimal_dia_source_schema()
-        return schema
-
-    def _makeDiaSources(self, sources, indices, visit_id):
-        """Generate catalog of DiaSources to store in a database
-
-        Parameters
-        ----------
-        sources : `numpy.ndarray`
-            (x, y, z) coordinates of sources, array dimension is (N, 3)
-        indices : `numpy.array`
-            array of indices of sources, 1-dim ndarray, transient sources
-            have negative indices
-=======
         objects : `pandas.DataFrame`
             Catalog containing DiaObject records
         latest_objects : `pandas.DataFrame`
             Catalog containing DiaObject records
         dt : `DateTime`
             Visit time.
->>>>>>> 151df46f
         visit_id : `int`
             Visit ID.
         """
 
-<<<<<<< HEAD
-        if self.config.use_pandas:
-
-            def polar(row):
-                v3d = Vector3d(row.x, row.y, row.z)
-                sp = SpherePoint(v3d)
-                return pandas.Series([sp.getRa().asDegrees(), sp.getDec().asDegrees()],
-                                     index=["ra", "decl"])
-
-            def pixel(row):
-                v3d = Vector3d(row.x, row.y, row.z)
-                dir_v = UnitVector3d(v3d)
-                pixelator = HtmPixelization(self.config.htm_level)
-                index = pixelator.index(dir_v)
-                return index
-
-            catalog = pandas.DataFrame(sources, columns=["x", "y", "z"])
-            catalog["diaObjectId"] = indices
-            catalog = catalog[catalog.diaObjectId != _OUTSIDER]
-
-            cat_polar = catalog.apply(polar, axis=1, result_type='expand')
-            cat_polar["pixelId"] = catalog.apply(pixel, axis=1, result_type='reduce')
-            cat_polar["diaObjectId"] = catalog["diaObjectId"]
-            catalog = cat_polar
-            catalog["ccdVisitId"] = visit_id
-            catalog["parent"] = 0
-            catalog["psFlux"] = 1.
-            catalog["psFluxErr"] = 0.01
-            catalog["flags"] = 0
-
-            nrows = catalog.shape[0]
-            catalog["diaSourceId"] = range(self.lastSourceId + 1, self.lastSourceId + 1 + nrows)
-            self.lastSourceId += nrows
-
-        else:
-
-            schema = self._makeDiaSourceSchema()
-            catalog = afwTable.BaseCatalog(schema)
-            for i in range(len(sources)):
-
-                var_idx = int(indices[i])
-                if var_idx == _OUTSIDER:
-                    continue
-
-                xyz = sources[i]
-                v3d = Vector3d(xyz[0], xyz[1], xyz[2])
-                sp = SpherePoint(v3d)
-
-                dir_v = UnitVector3d(v3d)
-                pixelator = HtmPixelization(self.config.htm_level)
-                index = pixelator.index(dir_v)
-
-                self.lastSourceId += 1
-
-                record = catalog.addNew()
-                record.set("id", self.lastSourceId)
-                record.set("ccdVisitId", visit_id)
-                record.set("diaObjectId", var_idx)
-                record.set("parent", 0)
-                record.set("coord_ra", sp.getRa())
-                record.set("coord_dec", sp.getDec())
-                record.set("psFlux", 1.)
-                record.set("psFluxErr", .01)
-                record.set("flags", 0)
-                record.set("pixelId", index)
-=======
         midPointTai = dt.get(system=DateTime.MJD)
 
         if objects.empty:
@@ -1031,7 +601,16 @@
             "midPointTai": midPointTai,
             "flags": 0,
         })
->>>>>>> 151df46f
+
+        tmp_ids = sorted(objects["diaObjectId"])
+        tmp_ids = [tmp_ids[i] for i in range(len(tmp_ids) - 1) if tmp_ids[i] == tmp_ids[i + 1]]
+        if tmp_ids:
+            _LOG.error("objects have non-unique IDs: %s", tmp_ids)
+
+        tmp_ids = sorted(latest_objects["diaObjectId"])
+        tmp_ids = [tmp_ids[i] for i in range(len(tmp_ids) - 1) if tmp_ids[i] == tmp_ids[i + 1]]
+        if tmp_ids:
+            _LOG.error("latest_objects have non-unique IDs: %s", tmp_ids)
 
         # do forced photometry for non-detected DiaObjects (newer than cutoff)
         o1 = cast(pandas.DataFrame, latest_objects[~latest_objects["diaObjectId"].isin(ids)])
@@ -1050,28 +629,16 @@
                 "flags": 0,
             })
 
-<<<<<<< HEAD
-        # APDB-specific stuff
-        schema.addField("diaObjectId", "L")
-        schema.addField("ccdVisitId", "L")
-        schema.addField("pixelId", "L")
-        schema.addField("flags", "L")
-=======
             catalog = pandas.concat([df1, df2])
->>>>>>> 151df46f
-
+
+            tmp_ids = sorted(catalog["diaObjectId"])
+            tmp_ids = [tmp_ids[i] for i in range(len(tmp_ids) - 1) if tmp_ids[i] == tmp_ids[i + 1]]
+            if tmp_ids:
+                _LOG.error("catalog has non-unique IDs: %s", tmp_ids)
+
+        _LOG.debug("diaObjectId: %s", sorted(catalog["diaObjectId"]))
         return catalog
 
-<<<<<<< HEAD
-
-#
-#  run application when imported as a main module
-#
-if __name__ == "__main__":
-    app = APProto()
-    rc = app.run()
-    sys.exit(rc)
-=======
     def _makeDiaSources(self, sources: numpy.ndarray, indices: numpy.ndarray,
                         dt: DateTime, visit_id: int) -> pandas.DataFrame:
         """Generate catalog of DiaSources to store in a database
@@ -1120,5 +687,4 @@
         catalog["diaSourceId"] = range(self.lastSourceId + 1, self.lastSourceId + 1 + nrows)
         self.lastSourceId += nrows
 
-        return catalog
->>>>>>> 151df46f
+        return catalog